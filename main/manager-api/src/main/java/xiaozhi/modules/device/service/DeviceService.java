--- conflicted
+++ resolved
@@ -4,20 +4,12 @@
 import java.util.Map;
 
 import xiaozhi.common.page.PageData;
-<<<<<<< HEAD
-import xiaozhi.modules.device.dto.DeviceBindDTO;
-=======
 import xiaozhi.modules.device.dto.DeviceHeaderDTO;
 import xiaozhi.modules.device.dto.DeviceReportReqDTO;
 import xiaozhi.modules.device.dto.DeviceReportRespDTO;
->>>>>>> 25b7e764
 import xiaozhi.modules.device.entity.DeviceEntity;
 
 public interface DeviceService {
-<<<<<<< HEAD
-    void bindDevice(DeviceBindDTO dto);
-    
-=======
 
     /**
      * 根据Mac地址获取设备信息
@@ -38,7 +30,6 @@
     /**
      * 获取用户设备列表
      */
->>>>>>> 25b7e764
     List<DeviceEntity> getUserDevices(Long userId);
 
     /**
