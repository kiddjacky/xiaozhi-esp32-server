from config.logger import setup_logging
import requests
import json
import re
from core.providers.llm.base import LLMProviderBase
import os

# official coze sdk for Python [cozepy](https://github.com/coze-dev/coze-py)
from cozepy import COZE_CN_BASE_URL
<<<<<<< HEAD
from cozepy import Coze, TokenAuth, Message, ChatStatus, MessageContentType, ChatEventType  # noqa
from core.providers.llm.system_prompt import get_system_prompt_for_function
=======
from cozepy import (
    Coze,
    TokenAuth,
    Message,
    ChatStatus,
    MessageContentType,
    ChatEventType,
)  # noqa
>>>>>>> de5eaf44

TAG = __name__
logger = setup_logging()


class LLMProvider(LLMProviderBase):
    def __init__(self, config):
        self.personal_access_token = config.get("personal_access_token")
        self.bot_id = str(config.get("bot_id"))
        self.user_id = str(config.get("user_id"))
        self.session_conversation_map = {}  # 存储session_id和conversation_id的映射

    def response(self, session_id, dialogue):
        coze_api_token = self.personal_access_token
        coze_api_base = COZE_CN_BASE_URL

        last_msg = next(m for m in reversed(dialogue) if m["role"] == "user")

        coze = Coze(auth=TokenAuth(token=coze_api_token), base_url=coze_api_base)
        conversation_id = self.session_conversation_map.get(session_id)

        # 如果没有找到conversation_id，则创建新的对话
        if not conversation_id:
            conversation = coze.conversations.create(messages=[])
            conversation_id = conversation.id
            self.session_conversation_map[session_id] = conversation_id  # 更新映射

        for event in coze.chat.stream(
            bot_id=self.bot_id,
            user_id=self.user_id,
            additional_messages=[
                Message.build_user_question_text(last_msg["content"]),
            ],
            conversation_id=conversation_id,
        ):
            if event.event == ChatEventType.CONVERSATION_MESSAGE_DELTA:
                print(event.message.content, end="", flush=True)
                yield event.message.content

    def response_with_functions(self, session_id, dialogue, functions=None):    
        if len(dialogue) == 2 and functions is not None and len(functions) > 0:
            # 第一次调用llm， 取最后一条用户消息，附加tool提示词
            last_msg = dialogue[-1]["content"]
            function_str = json.dumps(functions, ensure_ascii=False)
            modify_msg = get_system_prompt_for_function(function_str) + last_msg
            dialogue[-1]["content"] = modify_msg 

        # 如果最后一个是 role="tool"，附加到user上
        if len(dialogue) > 1 and dialogue[-1]["role"] == "tool":
            assistant_msg = "\ntool call result: " + dialogue[-1]["content"] + "\n\n"
            while len(dialogue) > 1 :
                if dialogue[-1]["role"] == "user":
                    dialogue[-1]["content"] = assistant_msg + dialogue[-1]["content"]
                    break
                dialogue.pop()
        
        for token in self.response(session_id, dialogue):
            yield token, None<|MERGE_RESOLUTION|>--- conflicted
+++ resolved
@@ -7,19 +7,8 @@
 
 # official coze sdk for Python [cozepy](https://github.com/coze-dev/coze-py)
 from cozepy import COZE_CN_BASE_URL
-<<<<<<< HEAD
 from cozepy import Coze, TokenAuth, Message, ChatStatus, MessageContentType, ChatEventType  # noqa
 from core.providers.llm.system_prompt import get_system_prompt_for_function
-=======
-from cozepy import (
-    Coze,
-    TokenAuth,
-    Message,
-    ChatStatus,
-    MessageContentType,
-    ChatEventType,
-)  # noqa
->>>>>>> de5eaf44
 
 TAG = __name__
 logger = setup_logging()
