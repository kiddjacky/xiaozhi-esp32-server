--- conflicted
+++ resolved
@@ -4,85 +4,55 @@
 import json
 import asyncio
 import time
-<<<<<<< HEAD
 
 from core.providers.tts.dto.dto import TTSMessageDTO, SentenceType, MsgType
-from core.utils.util import remove_punctuation_and_length, get_string_no_punctuation_or_emoji
-=======
 from core.utils.util import (
     remove_punctuation_and_length,
     get_string_no_punctuation_or_emoji,
 )
->>>>>>> 7c389a06
 
 TAG = __name__
 logger = setup_logging()
 
 
-<<<<<<< HEAD
 async def sendAudioMessage(conn, ttsMessageDTO: TTSMessageDTO):
     if ttsMessageDTO.u_id != conn.u_id:
-        logger.bind(tag=TAG).info(f"msg id:{ttsMessageDTO.u_id},不是当前对话，当前对话id：{conn.u_id}")
+        logger.bind(tag=TAG).info(
+            f"msg id:{ttsMessageDTO.u_id},不是当前对话，当前对话id：{conn.u_id}"
+        )
         return
-=======
-async def sendAudioMessage(conn, audios, text, text_index=0):
->>>>>>> 7c389a06
     # 发送句子开始消息
     if SentenceType.SENTENCE_START == ttsMessageDTO.sentence_type:
         logger.bind(tag=TAG).info(f"发送第一段语音: {ttsMessageDTO.tts_finish_text}")
         await send_tts_message(conn, "sentence_start", ttsMessageDTO.tts_finish_text)
 
-<<<<<<< HEAD
     # 流控参数优化
     original_frame_duration = 60  # 原始帧时长（毫秒）
     adjusted_frame_duration = int(original_frame_duration * 0.8)  # 缩短20%
     total_frames = len(ttsMessageDTO.content)  # 获取总帧数
-    compensation = total_frames * (original_frame_duration - adjusted_frame_duration) / 1000  # 补偿时间（秒）
-=======
-    # 播放音频
-    await sendAudio(conn, audios)
+    compensation = (
+        total_frames * (original_frame_duration - adjusted_frame_duration) / 1000
+    )  # 补偿时间（秒）
 
-    await send_tts_message(conn, "sentence_end", text)
+    start_time = time.perf_counter()
+    play_position = 0  # 已播放时长（毫秒）
 
-    # 发送结束消息（如果是最后一个文本）
-    if conn.llm_finish_task and text_index == conn.tts_last_text_index:
-        await send_tts_message(conn, "stop", None)
-        if conn.close_after_chat:
-            await conn.close()
->>>>>>> 7c389a06
-
-
-# 播放音频
-async def sendAudio(conn, audios):
-    # 流控参数优化
-    frame_duration = 60  # 帧时长（毫秒），匹配 Opus 编码
-    start_time = time.perf_counter()
-    play_position = 0
-
-    # 预缓冲：发送前 3 帧
-    pre_buffer = min(3, len(audios))
-    for i in range(pre_buffer):
-        await conn.websocket.send(audios[i])
-
-<<<<<<< HEAD
     for opus_packet in ttsMessageDTO.content:
-=======
-    # 正常播放剩余帧
-    for opus_packet in audios[pre_buffer:]:
->>>>>>> 7c389a06
         if conn.client_abort:
             return
 
-        # 计算预期发送时间
+        # 计算带加速因子的预期时间
         expected_time = start_time + (play_position / 1000)
         current_time = time.perf_counter()
+
+        # 流控等待（使用加速后的帧时长）
         delay = expected_time - current_time
         if delay > 0:
             await asyncio.sleep(delay)
 
         await conn.websocket.send(opus_packet)
+        play_position += adjusted_frame_duration  # 使用调整后的帧时长
 
-<<<<<<< HEAD
     # 补偿因加速损失的时长
     if compensation > 0:
         await asyncio.sleep(compensation)
@@ -92,13 +62,9 @@
 
     # 发送结束消息（如果是最后一个文本）
     if conn.llm_finish_task and MsgType.STOP_TTS_RESPONSE == ttsMessageDTO.msg_type:
-        await send_tts_message(conn, 'stop', None)
+        await send_tts_message(conn, "stop", None)
         if conn.close_after_chat:
             await conn.close()
-=======
-        play_position += frame_duration
-
->>>>>>> 7c389a06
 
 
 async def send_tts_message(conn, state, text=None):
@@ -107,21 +73,9 @@
     if text is not None:
         message["text"] = text
 
-    # TTS播放结束
+    await conn.websocket.send(json.dumps(message))
     if state == "stop":
-        # 播放提示音
-        tts_notify = conn.config.get("enable_stop_tts_notify", False)
-        if tts_notify:
-            stop_tts_notify_voice = conn.config.get(
-                "stop_tts_notify_voice", "config/assets/tts_notify.mp3"
-            )
-            audios, duration = conn.tts.audio_to_opus_data(stop_tts_notify_voice)
-            await sendAudio(conn, audios)
-        # 清除服务端讲话状态
         conn.clearSpeakStatus()
-
-    # 发送消息到客户端
-    await conn.websocket.send(json.dumps(message))
 
 
 async def send_stt_message(conn, text):
